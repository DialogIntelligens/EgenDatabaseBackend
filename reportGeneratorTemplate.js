--- conflicted
+++ resolved
@@ -3,13 +3,8 @@
 import { fileURLToPath } from 'url';
 import Handlebars from 'handlebars';
 import MarkdownIt from 'markdown-it';
-<<<<<<< HEAD
 import puppeteer from 'puppeteer';
-=======
-import puppeteer from 'puppeteer-core';
->>>>>>> e214b0f1
 import { getReportTranslation, getReportTranslations } from './reportTranslations.js';
-
 const __dirname = path.dirname(fileURLToPath(import.meta.url));
 
 // Initialize Markdown parser
@@ -111,21 +106,14 @@
     
     // Launch puppeteer with production-friendly settings
     console.log('Launching puppeteer browser...');
-    const browser = await puppeteer.launch({
-      headless: true,
-<<<<<<< HEAD
-=======
-      // For local development, let puppeteer find Chrome automatically
-      // For production, you'd need to install a proper chromium package
-      executablePath: process.env.NODE_ENV === 'production' 
-        ? '/usr/bin/google-chrome-stable' // or wherever Chrome is installed in production
-        : undefined,
->>>>>>> e214b0f1
-      args: [
-        '--no-sandbox',
-        '--disable-setuid-sandbox'
-      ]
-    });
+   const browser = await puppeteer.launch({
+  headless: true,
+  args: [
+    '--no-sandbox',
+    '--disable-setuid-sandbox'
+  ]
+});
+
     
     console.log('Puppeteer browser launched successfully');
     
